package chain

import (
	"context"

	"github.com/filecoin-project/go-state-types/abi"
	"github.com/filecoin-project/lotus/chain/types"
	"go.opentelemetry.io/otel/api/global"
	"go.opentelemetry.io/otel/api/trace"
	"go.opentelemetry.io/otel/label"
	"golang.org/x/xerrors"

	"github.com/filecoin-project/sentinel-visor/lens"
)

func NewWalker(obs TipSetObserver, opener lens.APIOpener, minHeight, maxHeight int64) *Walker {
	return &Walker{
		opener:    opener,
		obs:       obs,
		finality:  900,
		minHeight: minHeight,
		maxHeight: maxHeight,
	}
}

// Walker is a task that indexes blocks by walking the chain history.
type Walker struct {
	opener    lens.APIOpener
	obs       TipSetObserver
	finality  int   // epochs after which chain state is considered final
	minHeight int64 // limit persisting to tipsets equal to or above this height
	maxHeight int64 // limit persisting to tipsets equal to or below this height}
}

// Run starts walking the chain history and continues until the context is done or
// the start of the chain is reached.
func (c *Walker) Run(ctx context.Context) error {
	node, closer, err := c.opener.Open(ctx)
	if err != nil {
		return xerrors.Errorf("open lens: %w", err)
	}
<<<<<<< HEAD
=======

>>>>>>> ea7d7ce1
	defer func() {
		closer()
		if err := c.obs.Close(); err != nil {
			log.Errorw("walker failed to close TipSetObserver", "error", err)
		}
	}()

	ts, err := node.ChainHead(ctx)
	if err != nil {
		return xerrors.Errorf("get chain head: %w", err)
	}

	if int64(ts.Height()) < c.minHeight {
		return xerrors.Errorf("cannot walk history, chain head (%d) is earlier than minimum height (%d)", int64(ts.Height()), c.minHeight)
	}

	if int64(ts.Height()) > c.maxHeight {
		ts, err = node.ChainGetTipSetByHeight(ctx, abi.ChainEpoch(c.maxHeight), types.EmptyTSK)
		if err != nil {
			return xerrors.Errorf("get tipset by height: %w", err)
		}
	}

	if err := c.WalkChain(ctx, node, ts); err != nil {
		return xerrors.Errorf("walk chain: %w", err)
	}

	return nil
}

func (c *Walker) WalkChain(ctx context.Context, node lens.API, ts *types.TipSet) error {
	ctx, span := global.Tracer("").Start(ctx, "Walker.WalkChain", trace.WithAttributes(label.Int64("height", c.maxHeight)))
	defer span.End()

	log.Debugw("found tipset", "height", ts.Height())
	if err := c.obs.TipSet(ctx, ts); err != nil {
		return xerrors.Errorf("notify tipset: %w", err)
	}

	var err error
	for int64(ts.Height()) >= c.minHeight && ts.Height() > 0 {
		select {
		case <-ctx.Done():
			return ctx.Err()
		default:
		}

		ts, err = node.ChainGetTipSet(ctx, ts.Parents())
		if err != nil {
			return xerrors.Errorf("get tipset: %w", err)
		}

		log.Debugw("found tipset", "height", ts.Height())
		if err := c.obs.TipSet(ctx, ts); err != nil {
			return xerrors.Errorf("notify tipset: %w", err)
		}

	}

	return nil
}<|MERGE_RESOLUTION|>--- conflicted
+++ resolved
@@ -39,10 +39,7 @@
 	if err != nil {
 		return xerrors.Errorf("open lens: %w", err)
 	}
-<<<<<<< HEAD
-=======
 
->>>>>>> ea7d7ce1
 	defer func() {
 		closer()
 		if err := c.obs.Close(); err != nil {
