--- conflicted
+++ resolved
@@ -30,16 +30,6 @@
 	maxHeight int64 // limit persisting to tipsets equal to or below this height}
 }
 
-<<<<<<< HEAD
-=======
-func (c *Walker) Params() map[string]interface{} {
-	out := make(map[string]interface{})
-	out["minHeight"] = c.minHeight
-	out["maxHeight"] = c.maxHeight
-	return out
-}
-
->>>>>>> f8ccde04
 // Run starts walking the chain history and continues until the context is done or
 // the start of the chain is reached.
 func (c *Walker) Run(ctx context.Context) error {
