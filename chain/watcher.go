--- conflicted
+++ resolved
@@ -27,33 +27,9 @@
 	cache      *TipSetCache // caches tipsets for possible reversion
 }
 
-// Run starts listening to chain head notifications and blocks until the context is done or
+// Run starts following the chain head and blocks until the context is done or
 // an error occurs.
 func (c *Watcher) Run(ctx context.Context) error {
-<<<<<<< HEAD
-	defer func() {
-=======
-	node, closer, err := c.opener.Open(ctx)
-	if err != nil {
-		return xerrors.Errorf("open lens: %w", err)
-	}
-
-	defer func() {
-		closer()
->>>>>>> ea7d7ce1
-		if err := c.obs.Close(); err != nil {
-			log.Errorw("watcher failed to close TipSetObserver", "error", err)
-		}
-	}()
-<<<<<<< HEAD
-=======
-
-	hc, err := node.ChainNotify(ctx)
-	if err != nil {
-		return xerrors.Errorf("chain notify: %w", err)
-	}
-
->>>>>>> ea7d7ce1
 	for {
 		select {
 		case <-ctx.Done():
