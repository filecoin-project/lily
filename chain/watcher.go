package chain

import (
	"context"

	"github.com/filecoin-project/lotus/chain/types"
	"golang.org/x/xerrors"
)

// NewWatcher creates a new Watcher. confidence sets the number of tipsets that will be held
// in a cache awaiting possible reversion. Tipsets will be written to the database when they are evicted from
// the cache due to incoming later tipsets.
func NewWatcher(obs TipSetObserver, hn HeadNotifier, confidence int) *Watcher {
	return &Watcher{
		notifier:   hn,
		obs:        obs,
		confidence: confidence,
		cache:      NewTipSetCache(confidence),
	}
}

// Watcher is a task that indexes blocks by following the chain head.
type Watcher struct {
	notifier   HeadNotifier
	obs        TipSetObserver
	confidence int          // size of tipset cache
	cache      *TipSetCache // caches tipsets for possible reversion
}

// Run starts listening to chain head notifications and blocks until the context is done or
// an error occurs.
func (c *Watcher) Run(ctx context.Context) error {
<<<<<<< HEAD
=======
	node, closer, err := c.opener.Open(ctx)
	if err != nil {
		return xerrors.Errorf("open lens: %w", err)
	}

	defer func() {
		closer()
		if err := c.obs.Close(); err != nil {
			log.Errorw("watcher failed to close TipSetObserver", "error", err)
		}
	}()

	hc, err := node.ChainNotify(ctx)
	if err != nil {
		return xerrors.Errorf("chain notify: %w", err)
	}

>>>>>>> bd672f6c
	for {
		select {
		case <-ctx.Done():
			return ctx.Err()
		case he, ok := <-c.notifier.HeadEvents():
			if !ok {
				return c.notifier.Err()
			}
			if err := c.index(ctx, he); err != nil {
				return xerrors.Errorf("index: %w", err)
			}
		}
	}
}

func (c *Watcher) index(ctx context.Context, he *HeadEvent) error {
	switch he.Type {
	case HeadEventCurrent:
		err := c.cache.SetCurrent(he.TipSet)
		if err != nil {
			log.Errorw("tipset cache set current", "error", err.Error())
		}

		// If we have a zero confidence window then we need to notify every tipset we see
		if c.confidence == 0 {
			if err := c.obs.TipSet(ctx, he.TipSet); err != nil {
				return xerrors.Errorf("notify tipset: %w", err)
			}
		}
	case HeadEventApply:
		tail, err := c.cache.Add(he.TipSet)
		if err != nil {
			log.Errorw("tipset cache add", "error", err.Error())
		}

		// Send the tipset that fell out of the confidence window to the observer
		if tail != nil {
			if err := c.obs.TipSet(ctx, tail); err != nil {
				return xerrors.Errorf("notify tipset: %w", err)
			}
		}

	case HeadEventRevert:
		err := c.cache.Revert(he.TipSet)
		if err != nil {
			log.Errorw("tipset cache revert", "error", err.Error())
		}
	}

	log.Debugw("tipset cache", "height", c.cache.Height(), "tail_height", c.cache.TailHeight(), "length", c.cache.Len())

	return nil
}

// A HeadNotifier reports tipset events that occur at the head of the chain
type HeadNotifier interface {
	// HeadEvents returns a channel that receives head events. It may be closed
	// by the sender of the events, in which case Err will return a non-nil error
	// explaining why. HeadEvents may return nil if this implementation will never
	// notify any events.
	HeadEvents() <-chan *HeadEvent

	// Err returns the reason for the closing of the HeadEvents channel.
	Err() error
}

// A HeadEvent is a notification of a change at the head of the chain
type HeadEvent struct {
	Type   string
	TipSet *types.TipSet
}

// Constants for HeadEvent types
const (
	// HeadEventRevert indicates that the event signals a reversion of a tipset from the chain
	HeadEventRevert = "revert"

	// HeadEventRevert indicates that the event signals the application of a tipset to the chain
	HeadEventApply = "apply"

	// HeadEventRevert indicates that the event signals the current known head tipset
	HeadEventCurrent = "current"
)<|MERGE_RESOLUTION|>--- conflicted
+++ resolved
@@ -30,26 +30,12 @@
 // Run starts listening to chain head notifications and blocks until the context is done or
 // an error occurs.
 func (c *Watcher) Run(ctx context.Context) error {
-<<<<<<< HEAD
-=======
-	node, closer, err := c.opener.Open(ctx)
-	if err != nil {
-		return xerrors.Errorf("open lens: %w", err)
-	}
-
 	defer func() {
-		closer()
 		if err := c.obs.Close(); err != nil {
 			log.Errorw("watcher failed to close TipSetObserver", "error", err)
 		}
 	}()
 
-	hc, err := node.ChainNotify(ctx)
-	if err != nil {
-		return xerrors.Errorf("chain notify: %w", err)
-	}
-
->>>>>>> bd672f6c
 	for {
 		select {
 		case <-ctx.Done():
