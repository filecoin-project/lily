--- conflicted
+++ resolved
@@ -3,26 +3,6 @@
 import (
 	"github.com/urfave/cli/v2"
 
-<<<<<<< HEAD
-	"github.com/filecoin-project/go-address"
-	"github.com/filecoin-project/go-fil-markets/storagemarket"
-	"github.com/filecoin-project/go-multistore"
-	"github.com/filecoin-project/go-state-types/abi"
-	"github.com/filecoin-project/lotus/api"
-	"github.com/filecoin-project/lotus/chain/stmgr"
-	"github.com/filecoin-project/lotus/chain/store"
-	"github.com/filecoin-project/lotus/chain/types"
-	"github.com/filecoin-project/lotus/chain/vm"
-	"github.com/filecoin-project/lotus/extern/sector-storage/ffiwrapper"
-	"github.com/filecoin-project/lotus/journal"
-	"github.com/filecoin-project/lotus/lib/cachebs"
-	"github.com/filecoin-project/lotus/lib/ulimit"
-	marketevents "github.com/filecoin-project/lotus/markets/loggers"
-	"github.com/filecoin-project/lotus/node/impl"
-	"github.com/filecoin-project/lotus/node/impl/full"
-	"github.com/filecoin-project/lotus/node/repo"
-=======
->>>>>>> 7a09fbf5
 	"github.com/filecoin-project/sentinel-visor/lens"
 	"github.com/filecoin-project/sentinel-visor/lens/util"
 )
@@ -33,180 +13,5 @@
 		return nil, nil, err
 	}
 
-<<<<<<< HEAD
-	r := repo.NewMemory(nil)
-
-	lr, err := r.Lock(repo.FullNode)
-	if err != nil {
-		return nil, nil, err
-	}
-
-	mds, err := lr.Datastore("/metadata")
-	if err != nil {
-		return nil, nil, err
-	}
-
-	cs := store.NewChainStore(bs, mds, vm.Syscalls(&fakeVerifier{}), journal.NilJournal())
-
-	headKey, err := bs.(*SqlBlockstore).getMasterTsKey(c.Context, safetyLookBack)
-	if err != nil {
-		return nil, nil, err
-	}
-
-	headTs, err := cs.LoadTipSet(*headKey)
-	if err != nil {
-		return nil, nil, fmt.Errorf("failed to load our own chainhead: %w", err)
-	}
-	if err := cs.SetHead(headTs); err != nil {
-		return nil, nil, fmt.Errorf("failed to set our own chainhead: %w", err)
-	}
-
-	sm := stmgr.NewStateManager(cs)
-
-	rapi.FullNodeAPI.ChainAPI.Chain = cs
-	rapi.FullNodeAPI.ChainAPI.ChainModuleAPI = &full.ChainModule{Chain: cs}
-	rapi.FullNodeAPI.StateAPI.Chain = cs
-	rapi.FullNodeAPI.StateAPI.StateManager = sm
-	rapi.FullNodeAPI.StateAPI.StateModuleAPI = &full.StateModule{Chain: cs, StateManager: sm}
-
-	sf := func() {
-		lr.Close()
-	}
-
-	rapi.Context = c.Context
-	rapi.cacheSize = c.Int("lens-cache-hint")
-	return &APIOpener{rapi: &rapi}, sf, nil
-}
-
-func (o *APIOpener) Open(ctx context.Context) (lens.API, lens.APICloser, error) {
-	return o.rapi, lens.APICloser(func() {}), nil
-}
-
-type SQLAPI struct {
-	impl.FullNodeAPI
-	context.Context
-	cacheSize int
-}
-
-// TODO: Remove. See https://github.com/filecoin-project/sentinel-visor/issues/196
-func (ra *SQLAPI) StateGetActor(ctx context.Context, actor address.Address, tsk types.TipSetKey) (*types.Actor, error) {
-	return lens.OptimizedStateGetActorWithFallback(ctx, ra.ChainAPI.Chain, ra.FullNodeAPI, actor, tsk)
-}
-
-func (ra *SQLAPI) ComputeGasOutputs(gasUsed, gasLimit int64, baseFee, feeCap, gasPremium abi.TokenAmount) vm.GasOutputs {
-	return vm.ComputeGasOutputs(gasUsed, gasLimit, baseFee, feeCap, gasPremium)
-}
-
-func (ra *SQLAPI) Store() adt.Store {
-	bs := ra.FullNodeAPI.ChainAPI.Chain.Blockstore()
-	cachedStore := cachebs.NewBufferedBstore(bs, ra.cacheSize)
-	cs := cbor.NewCborStore(cachedStore)
-	adtStore := adt.WrapStore(ra.Context, cs)
-	return adtStore
-}
-
-func (ra *SQLAPI) ClientStartDeal(ctx context.Context, params *api.StartDealParams) (*cid.Cid, error) {
-	return nil, fmt.Errorf("unsupported")
-}
-
-func (ra *SQLAPI) ClientListDeals(ctx context.Context) ([]api.DealInfo, error) {
-	return nil, fmt.Errorf("unsupported")
-}
-
-func (ra *SQLAPI) ClientGetDealInfo(ctx context.Context, d cid.Cid) (*api.DealInfo, error) {
-	return nil, fmt.Errorf("unsupported")
-}
-
-func (ra *SQLAPI) ClientGetDealUpdates(ctx context.Context) (<-chan api.DealInfo, error) {
-	return nil, fmt.Errorf("unsupported")
-}
-
-func (ra *SQLAPI) ClientHasLocal(ctx context.Context, root cid.Cid) (bool, error) {
-	return false, fmt.Errorf("unsupported")
-}
-
-func (ra *SQLAPI) ClientFindData(ctx context.Context, root cid.Cid, piece *cid.Cid) ([]api.QueryOffer, error) {
-	return nil, fmt.Errorf("unsupported")
-}
-
-func (ra *SQLAPI) ClientMinerQueryOffer(ctx context.Context, miner address.Address, root cid.Cid, piece *cid.Cid) (api.QueryOffer, error) {
-	return api.QueryOffer{}, fmt.Errorf("unsupported")
-}
-
-func (ra *SQLAPI) ClientImport(ctx context.Context, ref api.FileRef) (*api.ImportRes, error) {
-	return nil, fmt.Errorf("unsupported")
-}
-
-func (ra *SQLAPI) ClientRemoveImport(ctx context.Context, importID multistore.StoreID) error {
-	return fmt.Errorf("unsupported")
-}
-
-func (ra *SQLAPI) ClientImportLocal(ctx context.Context, f io.Reader) (cid.Cid, error) {
-	return cid.Undef, fmt.Errorf("unsupported")
-}
-
-func (ra *SQLAPI) ClientListImports(ctx context.Context) ([]api.Import, error) {
-	return nil, fmt.Errorf("unsupported")
-}
-
-func (ra *SQLAPI) ClientRetrieve(ctx context.Context, order api.RetrievalOrder, ref *api.FileRef) error {
-	return fmt.Errorf("unsupported")
-}
-
-func (ra *SQLAPI) ClientRetrieveWithEvents(ctx context.Context, order api.RetrievalOrder, ref *api.FileRef) (<-chan marketevents.RetrievalEvent, error) {
-	return nil, fmt.Errorf("unsupported")
-}
-
-func (ra *SQLAPI) ClientQueryAsk(ctx context.Context, p peer.ID, miner address.Address) (*storagemarket.StorageAsk, error) {
-	return nil, fmt.Errorf("unsupported")
-}
-
-func (ra *SQLAPI) ClientCalcCommP(ctx context.Context, inpath string) (*api.CommPRet, error) {
-	return nil, fmt.Errorf("unsupported")
-}
-
-func (ra *SQLAPI) ClientDealSize(ctx context.Context, root cid.Cid) (api.DataSize, error) {
-	return api.DataSize{}, fmt.Errorf("unsupported")
-}
-
-func (ra *SQLAPI) ClientGenCar(ctx context.Context, ref api.FileRef, outputPath string) error {
-	return fmt.Errorf("unsupported")
-}
-
-func (ra *SQLAPI) ClientListDataTransfers(ctx context.Context) ([]api.DataTransferChannel, error) {
-	return nil, fmt.Errorf("unsupported")
-}
-
-func (ra *SQLAPI) ClientDataTransferUpdates(ctx context.Context) (<-chan api.DataTransferChannel, error) {
-	return nil, fmt.Errorf("unsupported")
-}
-
-func (ra *SQLAPI) ClientRetrieveTryRestartInsufficientFunds(ctx context.Context, paymentChannel address.Address) error {
-	return fmt.Errorf("unsupported")
-}
-
-const safetyLookBack = 5
-
-// From https://github.com/ribasushi/ltsh/blob/5b0211033020570217b0ae37b50ee304566ac218/cmd/lotus-shed/deallifecycles.go#L41-L171
-type fakeVerifier struct{}
-
-var _ ffiwrapper.Verifier = (*fakeVerifier)(nil)
-
-func (m fakeVerifier) VerifySeal(svi proof.SealVerifyInfo) (bool, error) {
-	return true, nil
-}
-
-func (m fakeVerifier) VerifyWinningPoSt(ctx context.Context, info proof.WinningPoStVerifyInfo) (bool, error) {
-	return true, nil
-}
-
-func (m fakeVerifier) VerifyWindowPoSt(ctx context.Context, info proof.WindowPoStVerifyInfo) (bool, error) {
-	return true, nil
-}
-
-func (m fakeVerifier) GenerateWinningPoStSectorChallenge(ctx context.Context, proof abi.RegisteredPoStProof, id abi.ActorID, randomness abi.PoStRandomness, u uint64) ([]uint64, error) {
-	panic("GenerateWinningPoStSectorChallenge not supported")
-=======
 	return util.NewAPIOpener(c, bs, bs.(*SqlBlockstore).getMasterTsKey)
->>>>>>> 7a09fbf5
 }