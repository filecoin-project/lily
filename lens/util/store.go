package util

import (
	"context"
	"sync/atomic"

	"github.com/filecoin-project/lotus/blockstore"
	blocks "github.com/ipfs/go-block-format"
	"github.com/ipfs/go-cid"
)

func NewCachingStore(backing blockstore.Blockstore) *ProxyingBlockstore {
<<<<<<< HEAD
	cache := ds.NewMapDatastore()
	bs := blockstore.NewBlockstore(cache)
=======
	bs := blockstore.NewMemorySync()
>>>>>>> b03e03a7

	return &ProxyingBlockstore{
		cache: bs,
		store: backing,
	}
}

type ProxyingBlockstore struct {
	cache blockstore.Blockstore
	store blockstore.Blockstore
	gets  int64 // updated atomically
}

<<<<<<< HEAD
=======
func (pb *ProxyingBlockstore) View(key cid.Cid, callback func([]byte) error) error {
	if err := pb.cache.View(key, callback); err == nil {
		return nil
	}
	return pb.store.View(key, callback)
}

func (pb *ProxyingBlockstore) DeleteMany(keys []cid.Cid) error {
	return pb.cache.DeleteMany(keys)
}

>>>>>>> b03e03a7
func (pb *ProxyingBlockstore) Get(c cid.Cid) (blocks.Block, error) {
	atomic.AddInt64(&pb.gets, 1)
	if block, err := pb.cache.Get(c); err == nil {
		return block, err
	}

	return pb.store.Get(c)
}

func (pb *ProxyingBlockstore) Has(c cid.Cid) (bool, error) {
	if h, err := pb.cache.Has(c); err == nil && h {
		return true, nil
	}

	return pb.store.Has(c)
}

func (pb *ProxyingBlockstore) DeleteBlock(c cid.Cid) error {
	return pb.cache.DeleteBlock(c)
}

func (pb *ProxyingBlockstore) GetSize(c cid.Cid) (int, error) {
	if s, err := pb.cache.GetSize(c); err == nil {
		return s, nil
	}
	return pb.store.GetSize(c)
}

func (pb *ProxyingBlockstore) Put(b blocks.Block) error {
	return pb.cache.Put(b)
}

func (pb *ProxyingBlockstore) PutMany(bs []blocks.Block) error {
	for _, b := range bs {
		if err := pb.Put(b); err != nil {
			return err
		}
	}
	return nil
}

func (pb *ProxyingBlockstore) AllKeysChan(ctx context.Context) (<-chan cid.Cid, error) {
	outChan := make(chan cid.Cid, 10)

	cctx, cncl := context.WithCancel(ctx)
	akc, err := pb.cache.AllKeysChan(cctx)
	if err != nil {
		cncl()
		return nil, err
	}
	akc2, err2 := pb.store.AllKeysChan(cctx)
	if err2 != nil {
		cncl()
		return nil, err2
	}
	go func() {
		defer cncl()
		defer close(outChan)
		for c := range akc {
			outChan <- c
		}
		for c := range akc2 {
			outChan <- c
		}
	}()

	return outChan, nil
}

func (pb *ProxyingBlockstore) HashOnRead(enabled bool) {
}

func (pb *ProxyingBlockstore) GetCount() int64 {
	c := atomic.LoadInt64(&pb.gets)
	return c
}

func (pb *ProxyingBlockstore) ResetMetrics() {
	atomic.StoreInt64(&pb.gets, 0)
}<|MERGE_RESOLUTION|>--- conflicted
+++ resolved
@@ -10,12 +10,7 @@
 )
 
 func NewCachingStore(backing blockstore.Blockstore) *ProxyingBlockstore {
-<<<<<<< HEAD
-	cache := ds.NewMapDatastore()
-	bs := blockstore.NewBlockstore(cache)
-=======
 	bs := blockstore.NewMemorySync()
->>>>>>> b03e03a7
 
 	return &ProxyingBlockstore{
 		cache: bs,
@@ -29,8 +24,6 @@
 	gets  int64 // updated atomically
 }
 
-<<<<<<< HEAD
-=======
 func (pb *ProxyingBlockstore) View(key cid.Cid, callback func([]byte) error) error {
 	if err := pb.cache.View(key, callback); err == nil {
 		return nil
@@ -42,7 +35,6 @@
 	return pb.cache.DeleteMany(keys)
 }
 
->>>>>>> b03e03a7
 func (pb *ProxyingBlockstore) Get(c cid.Cid) (blocks.Block, error) {
 	atomic.AddInt64(&pb.gets, 1)
 	if block, err := pb.cache.Get(c); err == nil {
