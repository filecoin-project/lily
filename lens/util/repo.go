--- conflicted
+++ resolved
@@ -116,14 +116,6 @@
 	cs        *store.ChainStore
 }
 
-<<<<<<< HEAD
-// TODO: Remove. See https://github.com/filecoin-project/sentinel-visor/issues/196
-func (ra *LensAPI) StateGetActor(ctx context.Context, actor address.Address, tsk types.TipSetKey) (*types.Actor, error) {
-	return lens.OptimizedStateGetActorWithFallback(ctx, ra.cs.ActorStore(ctx), ra.FullNodeAPI.ChainAPI, ra.FullNodeAPI.StateAPI, actor, tsk)
-}
-
-=======
->>>>>>> c9a16007
 func (ra *LensAPI) GetExecutedMessagesForTipset(ctx context.Context, ts, pts *types.TipSet) ([]*lens.ExecutedMessage, error) {
 	return GetExecutedMessagesForTipset(ctx, ra.cs, ts, pts)
 }
