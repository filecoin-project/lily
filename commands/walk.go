--- conflicted
+++ resolved
@@ -215,7 +215,6 @@
 			return xerrors.Errorf("setup indexer: %w", err)
 		}
 
-<<<<<<< HEAD
 		scheduler := schedule.NewScheduler(cctx.Duration("task-delay"),
 			&schedule.JobConfig{
 				Name:                "Walker",
@@ -231,25 +230,5 @@
 		}
 		return nil
 	},
-=======
-	tsIndexer, err := chain.NewTipSetIndexer(lensOpener, strg, 0, cctx.String("name"), tasks)
-	if err != nil {
-		return xerrors.Errorf("setup indexer: %w", err)
-	}
-
-	scheduler.Add(schedule.TaskConfig{
-		Name:                "Walker",
-		Task:                chain.NewWalker(tsIndexer, lensOpener, heightFrom, heightTo),
-		RestartOnFailure:    false, // Don't restart after a failure otherwise the walk will start from the beginning again
-		RestartOnCompletion: false,
-		RestartDelay:        time.Minute,
-	})
-
-	// Start the scheduler and wait for it to complete or to be cancelled.
-	err = scheduler.Run(cctx.Context)
-	if !errors.Is(err, context.Canceled) {
-		return err
-	}
-	return nil
->>>>>>> c9a16007
+
 }