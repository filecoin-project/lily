--- conflicted
+++ resolved
@@ -5,8 +5,6 @@
 require (
 	github.com/GeertJohan/go.rice v1.0.2
 	github.com/Kubuxu/go-no-map-range v0.0.1
-<<<<<<< HEAD
-	github.com/golangci/golangci-lint v1.38.0 // indirect
-=======
->>>>>>> b03e03a7
+	golang.org/x/mod v0.4.0 // indirect
+	golang.org/x/tools v0.1.0 // indirect
 )