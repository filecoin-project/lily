PG_IMAGE?=postgres:10
REDIS_IMAGE?=redis:6
COMMIT := $(shell git rev-parse --short HEAD)

unexport GOFLAGS

BINS:=

GOFLAGS:=

.PHONY: all
all: build

.PHONY: build
build: sentinel-visor

unexport GOFLAGS

MODULES:=
CLEAN:=
BINS:=

GOFLAGS:=

.PHONY: all
all: build

.PHONY: build
build: sentinel-visor

## FFI

FFI_PATH:=extern/filecoin-ffi/
FFI_DEPS:=.install-filcrypto
FFI_DEPS:=$(addprefix $(FFI_PATH),$(FFI_DEPS))

$(FFI_DEPS): build/.filecoin-install ;

build/.filecoin-install: $(FFI_PATH)
	$(MAKE) -C $(FFI_PATH) $(FFI_DEPS:$(FFI_PATH)%=%)
	@touch $@

MODULES+=$(FFI_PATH)
BUILD_DEPS+=build/.filecoin-install
CLEAN+=build/.filecoin-install

$(MODULES): build/.update-modules ;

# dummy file that marks the last time modules were updated
build/.update-modules:
	git submodule update --init --recursive
	touch $@

.PHONY: deps
deps: $(BUILD_DEPS)

# test starts dependencies and runs all tests
.PHONY: test
test: dockerup testfull dockerdown

.PHONY: dockerup
dockerup:
	docker-compose up -d

.PHONY: dockerdown
dockerdown:
	docker-compose down

# testfull runs all tests
.PHONY: testfull
testfull:
	TZ= PGSSLMODE=disable go test ./... -v

# testshort runs tests that don't require external dependencies such as postgres or redis
.PHONY: testshort
testshort:
	go test -short ./... -v

<<<<<<< HEAD
# only build filecoin-ffi if .install-filcrypto is missing
extern/filecoin-ffi/.install-filcrypto: deps
	$(MAKE) -C extern/filecoin-ffi

.PHONY: sentinel-visor
sentinel-visor: extern/filecoin-ffi/.install-filcrypto
=======
.PHONY: sentinel-visor
sentinel-visor:
>>>>>>> 47b18855
	rm -f sentinel-visor
	go build $(GOFLAGS) -o sentinel-visor .

BINS+=sentinel-visor

<<<<<<< HEAD
.PHONY: docker-image
docker-image:
	docker build -t "filecoin/sentinel-visor" .
	docker tag "filecoin/sentinel-visor:latest" "filecoin/sentinel-visor:$(COMMIT)"
=======
clean:
	rm -rf $(CLEAN) $(BINS)
	-$(MAKE) -C $(FFI_PATH) clean
.PHONY: clean

dist-clean:
	git clean -xdff
	git submodule deinit --all -f
.PHONY: dist-clean
>>>>>>> 47b18855
<|MERGE_RESOLUTION|>--- conflicted
+++ resolved
@@ -1,18 +1,6 @@
 PG_IMAGE?=postgres:10
 REDIS_IMAGE?=redis:6
 COMMIT := $(shell git rev-parse --short HEAD)
-
-unexport GOFLAGS
-
-BINS:=
-
-GOFLAGS:=
-
-.PHONY: all
-all: build
-
-.PHONY: build
-build: sentinel-visor
 
 unexport GOFLAGS
 
@@ -76,28 +64,18 @@
 testshort:
 	go test -short ./... -v
 
-<<<<<<< HEAD
-# only build filecoin-ffi if .install-filcrypto is missing
-extern/filecoin-ffi/.install-filcrypto: deps
-	$(MAKE) -C extern/filecoin-ffi
-
-.PHONY: sentinel-visor
-sentinel-visor: extern/filecoin-ffi/.install-filcrypto
-=======
 .PHONY: sentinel-visor
 sentinel-visor:
->>>>>>> 47b18855
 	rm -f sentinel-visor
 	go build $(GOFLAGS) -o sentinel-visor .
 
 BINS+=sentinel-visor
 
-<<<<<<< HEAD
 .PHONY: docker-image
 docker-image:
 	docker build -t "filecoin/sentinel-visor" .
 	docker tag "filecoin/sentinel-visor:latest" "filecoin/sentinel-visor:$(COMMIT)"
-=======
+
 clean:
 	rm -rf $(CLEAN) $(BINS)
 	-$(MAKE) -C $(FFI_PATH) clean
@@ -106,5 +84,4 @@
 dist-clean:
 	git clean -xdff
 	git submodule deinit --all -f
-.PHONY: dist-clean
->>>>>>> 47b18855
+.PHONY: dist-clean